# -*- coding: utf-8 -*-
from datetime import timedelta

try:
    from prefect import Parameter, case
    from prefect.run_configs import KubernetesRun
    from prefect.storage import GCS
    from prefect.tasks.prefect import create_flow_run, wait_for_flow_run
except ImportError:
    from prefeitura_rio.utils import base_assert_dependencies

    base_assert_dependencies(["prefect"], extras=["pipelines"])

from prefeitura_rio.core import settings
from prefeitura_rio.pipelines_templates.dump_db.tasks import (
    database_execute,
    database_get,
    dump_upload_batch,
    format_partitioned_query,
)
from prefeitura_rio.pipelines_utils.constants import NOT_SET
from prefeitura_rio.pipelines_utils.custom import Flow
from prefeitura_rio.pipelines_utils.prefect import task_get_current_flow_run_labels
from prefeitura_rio.pipelines_utils.tasks import (
    get_current_flow_project_name,
    get_user_and_password,
    parse_comma_separated_string_to_list,
    rename_current_flow_run_dataset_table,
)

with Flow(
    name=settings.FLOW_NAME_DUMP_DB,
) as flow:
    #####################################
    #
    # Parameters
    #
    #####################################

    # DBMS parameters
    hostname = Parameter("db_host")
    port = Parameter("db_port")
    database = Parameter("db_database")
    database_type = Parameter("db_type")
<<<<<<< HEAD
    databaset_charset = Parameter("db_charset", default=NOT_SET, required=False)
=======
    db_charset = Parameter("db_charset", default=None, required=False)
>>>>>>> 67e54172
    query = Parameter("execute_query")
    partition_columns = Parameter("partition_columns", required=False, default="")
    partition_date_format = Parameter("partition_date_format", required=False, default="%Y-%m-%d")
    lower_bound_date = Parameter("lower_bound_date", required=False)

    # Materialization parameters
    materialize_after_dump = Parameter("materialize_after_dump", default=False, required=False)
    materialization_mode = Parameter("materialization_mode", default="dev", required=False)
    materialize_to_datario = Parameter("materialize_to_datario", default=False, required=False)

    # Dump to GCS after? Should only dump to GCS if materializing to datario
    dump_to_gcs = Parameter("dump_to_gcs", default=False, required=False)
    maximum_bytes_processed = Parameter(
        "maximum_bytes_processed",
        required=False,
        default=settings.GCS_DUMP_MAX_BYTES_PROCESSED_PER_TABLE,
    )

    # Use Infisical for credentials
    infisical_secret_path = Parameter("infisical_secret_path", default="/")

    # Data file parameters
    batch_size = Parameter("batch_size", default=50000, required=False)

    # BigQuery parameters
    dataset_id = Parameter("dataset_id")
    table_id = Parameter("table_id")
    dump_mode = Parameter("dump_mode", default="append", required=False)  # overwrite or append
    batch_data_type = Parameter("batch_data_type", default="csv", required=False)  # csv or parquet
    dbt_model_secret_parameters = Parameter(
        "dbt_model_secret_parameters", default=[], required=False
    )
    dbt_model_parameters = Parameter("dbt_model_parameters", default={}, required=False)
    dbt_alias = Parameter("dbt_alias", default=False, required=False)
    biglake_table = Parameter("biglake_table", default=True, required=False)
    log_number_of_batches = Parameter("log_number_of_batches", default=100, required=False)

    #####################################
    #
    # Rename flow run
    #
    #####################################
    rename_flow_run = rename_current_flow_run_dataset_table(
        prefix="Dump: ", dataset_id=dataset_id, table_id=table_id
    )
    #####################################
    #
    # Tasks section #0 - Get credentials
    #
    #####################################

    # Get credentials from Vault
    user, password = get_user_and_password(secret_path=infisical_secret_path)

    #####################################
    #
    # Tasks section #1 - Create table
    #
    #####################################

    # Get current flow labels
    current_flow_labels = task_get_current_flow_run_labels()
    current_flow_project_name = get_current_flow_project_name()
    current_flow_project_name.set_upstream(current_flow_labels)
    # Parse partition columns
    partition_columns = parse_comma_separated_string_to_list(text=partition_columns)

    # Execute query on SQL Server
    db_object = database_get(
        database_type=database_type,
        hostname=hostname,
        port=port,
        user=user,
        password=password,
        database=database,
        charset=db_charset,
    )

    # Format partitioned query if required
    formated_query = format_partitioned_query(
        query=query,
        dataset_id=dataset_id,
        table_id=table_id,
        database_type=database_type,
        partition_columns=partition_columns,
        lower_bound_date=lower_bound_date,
        date_format=partition_date_format,
    )
    formated_query.set_upstream(db_object)

    db_execute = database_execute(  # pylint: disable=invalid-name
        database=db_object,
        query=formated_query,
        flow_name="dump_db",
        labels=current_flow_labels,
        dataset_id=dataset_id,
        table_id=table_id,
    )
    db_execute.set_upstream(formated_query)

    # Dump batches to files
    dump_upload = dump_upload_batch(
        database=db_object,
        batch_size=batch_size,
        dataset_id=dataset_id,
        table_id=table_id,
        dump_mode=dump_mode,
        partition_columns=partition_columns,
        batch_data_type=batch_data_type,
        biglake_table=biglake_table,
        log_number_of_batches=log_number_of_batches,
    )
    dump_upload.set_upstream(db_execute)

    with case(materialize_after_dump, True):
        # Trigger DBT flow run
        materialization_flow = create_flow_run(
            flow_name=settings.FLOW_NAME_EXECUTE_DBT_MODEL,
            project_name=current_flow_project_name,
            parameters={
                "dataset_id": dataset_id,
                "table_id": table_id,
                "mode": materialization_mode,
                "materialize_to_datario": materialize_to_datario,
                "dbt_model_parameters": dbt_model_parameters,
                "dbt_model_secret_parameters": dbt_model_secret_parameters,
                "dbt_alias": dbt_alias,
            },
            labels=current_flow_labels,
            run_name=f"Materialize {dataset_id}.{table_id}",
        )
        materialization_flow.set_upstream(dump_upload)
        wait_for_materialization = wait_for_flow_run(
            materialization_flow,
            stream_states=True,
            stream_logs=True,
            raise_final_state=True,
        )
        wait_for_materialization.max_retries = settings.TASK_MAX_RETRIES_DEFAULT
        wait_for_materialization.retry_delay = timedelta(seconds=settings.TASK_RETRY_DELAY_DEFAULT)

        with case(dump_to_gcs, True):
            # Trigger Dump to GCS flow run with project id as datario
            dump_to_gcs_flow = create_flow_run(
                flow_name=settings.FLOW_NAME_DUMP_TO_GCS,
                project_name=current_flow_project_name,
                parameters={
                    "project_id": "datario",
                    "dataset_id": dataset_id,
                    "table_id": table_id,
                    "maximum_bytes_processed": maximum_bytes_processed,
                },
                labels=[
                    "datario",
                ],
                run_name=f"Dump to GCS {dataset_id}.{table_id}",
            )
            dump_to_gcs_flow.set_upstream(wait_for_materialization)

            wait_for_dump_to_gcs = wait_for_flow_run(
                dump_to_gcs_flow,
                stream_states=True,
                stream_logs=True,
                raise_final_state=True,
            )


flow.storage = GCS("<REPLACE_ME_WHEN_USING")
flow.run_config = KubernetesRun(image="<REPLACE_ME_WHEN_USING>")<|MERGE_RESOLUTION|>--- conflicted
+++ resolved
@@ -42,11 +42,7 @@
     port = Parameter("db_port")
     database = Parameter("db_database")
     database_type = Parameter("db_type")
-<<<<<<< HEAD
     databaset_charset = Parameter("db_charset", default=NOT_SET, required=False)
-=======
-    db_charset = Parameter("db_charset", default=None, required=False)
->>>>>>> 67e54172
     query = Parameter("execute_query")
     partition_columns = Parameter("partition_columns", required=False, default="")
     partition_date_format = Parameter("partition_date_format", required=False, default="%Y-%m-%d")
@@ -122,7 +118,7 @@
         user=user,
         password=password,
         database=database,
-        charset=db_charset,
+        charset=databaset_charset,
     )
 
     # Format partitioned query if required
