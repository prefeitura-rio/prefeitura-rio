# -*- coding: utf-8 -*-
# pylint: disable=E1101
"""
General purpose tasks for dumping data from URLs.
"""

<<<<<<< HEAD
from datetime import datetime, timedelta
import io, base64
=======
import io
from datetime import datetime, timedelta
>>>>>>> b4974054
from pathlib import Path
from typing import List

import gspread
import pandas as pd
import requests
from googleapiclient.discovery import build
from googleapiclient.errors import HttpError
from googleapiclient.http import MediaIoBaseDownload
from pipelines.constants import constants

# FALTA ESSE
from pipelines.utils.utils import get_credentials_from_env
from prefect import task
<<<<<<< HEAD
import requests
from google.oauth2 import service_account
from os import getenv
import json
=======
>>>>>>> b4974054

from prefeitura_rio.pipelines_utils.logging import log
from prefeitura_rio.pipelines_utils.pandas import (
    handle_dataframe_chunk,
    remove_columns_accents,
<<<<<<< HEAD
    handle_dataframe_chunk
)
from prefeitura_rio.pipelines_utils.logging import log
=======
)

>>>>>>> b4974054

@task(
    checkpoint=False,
    max_retries=constants.TASK_MAX_RETRIES.value,
    retry_delay=timedelta(seconds=constants.TASK_RETRY_DELAY.value),
)
# pylint: disable=R0912,R0914,R0915
def download_url(  # pylint: disable=too-many-arguments
    url: str,
    fname: str,
    url_type: str = "direct",
    gsheets_sheet_order: int = 0,
    gsheets_sheet_name: str = None,
    gsheets_sheet_range: str = None,
) -> None:
    """
    Downloads a file from a URL and saves it to a local file.
    Try to do it without using lots of RAM.
    It is not optimized for Google Sheets downloads.

    Args:
        url: URL to download from.
        fname: Name of the file to save to.
        url_type: Type or URL that is being passed.
            `direct`-> common URL to download directly;
            `google_drive`-> Google Drive URL;
            `google_sheet`-> Google Sheet URL.
        gsheets_sheet_order: Worksheet index, in the case you want to select it by index. \
            Worksheet indexes start from zero.
        gsheets_sheet_name: Worksheet name, in the case you want to select it by name.
        gsheets_sheet_range: Range in selected worksheet to get data from. Defaults to entire \
            worksheet.

    Returns:
        None.
    """
    filepath = Path(fname)
    filepath.parent.mkdir(parents=True, exist_ok=True)
    if url_type == "google_sheet":
        url_prefix = "https://docs.google.com/spreadsheets/d/"
        if not url.startswith(url_prefix):
            raise ValueError(
                "URL must start with https://docs.google.com/spreadsheets/d/" f"Invalid URL: {url}"
            )
        log(">>>>> URL is a Google Sheets URL, downloading directly")
        credentials = get_credentials_from_env(
            scopes=[
                "https://www.googleapis.com/auth/spreadsheets",
                "https://www.googleapis.com/auth/drive",
            ]
        )
        gspread_client = gspread.authorize(credentials)
        sheet = gspread_client.open_by_url(url)
        if gsheets_sheet_name:
            worksheet = sheet.worksheet(gsheets_sheet_name)
        else:
            worksheet = sheet.get_worksheet(gsheets_sheet_order)
        if gsheets_sheet_range:  # if range is informed, get range from worksheet
            dataframe = pd.DataFrame(worksheet.batch_get((gsheets_sheet_range,))[0])
        else:
            dataframe = pd.DataFrame(worksheet.get_values())
        new_header = dataframe.iloc[0]  # grab the first row for the header
        dataframe = dataframe[1:]  # take the data less the header row
        dataframe.columns = new_header  # set the header row as the df header
        log(f">>>>> Dataframe shape: {dataframe.shape}")
        log(f">>>>> Dataframe columns: {dataframe.columns}")
        dataframe.columns = remove_columns_accents(dataframe)
        log(f">>>>> Dataframe columns after treatment: {dataframe.columns}")
        dataframe.to_csv(filepath, index=False)
    elif url_type == "direct":
        log(">>>>> URL is not a Google Drive URL, downloading directly")
        req = requests.get(url, stream=True)
        with open(fname, "wb") as file:
            for chunk in req.iter_content(chunk_size=1024):
                if chunk:
                    file.write(chunk)
                    file.flush()
    elif url_type == "google_drive":
        log(">>>>> URL is a Google Drive URL, downloading from Google Drive")
        # URL is in format
        # https://drive.google.com/file/d/<FILE_ID>/...
        # We want to extract the FILE_ID
        log(">>>>> Extracting FILE_ID from URL")
        url_prefix = "https://drive.google.com/file/d/"
        if not url.startswith(url_prefix):
            raise ValueError(
                "URL must start with https://drive.google.com/file/d/." f"Invalid URL: {url}"
            )
        file_id = url.removeprefix(url_prefix).split("/")[0]
        log(f">>>>> FILE_ID: {file_id}")
        creds = get_credentials_from_env(scopes=["https://www.googleapis.com/auth/drive"])
        try:
            service = build("drive", "v3", credentials=creds)
            request = service.files().get_media(fileId=file_id)  # pylint: disable=E1101
            fh = io.FileIO(fname, mode="wb")  # pylint: disable=C0103
            downloader = MediaIoBaseDownload(fh, request)
            done = False
            while done is False:
                status, done = downloader.next_chunk()
                log(f"Downloading file... {int(status.progress() * 100)}%.")
        except HttpError as error:
            log(f"HTTPError: {error}", "error")
            raise error
    else:
        raise ValueError("Invalid URL type. Please set values to `url_type` parameter")


@task(
    checkpoint=False,
    max_retries=constants.TASK_MAX_RETRIES.value,
    retry_delay=timedelta(seconds=constants.TASK_RETRY_DELAY.value),
)
# pylint: disable=R0913
def dump_files(
    file_path: str,
    partition_columns: List[str],
    save_path: str = ".",
    chunksize: int = 10**6,
    build_json_dataframe: bool = False,
    dataframe_key_column: str = None,
) -> None:
    """
    Dump files according to chunk size
    """
    event_id = datetime.now().strftime("%Y%m%d-%H%M%S")
    for idx, chunk in enumerate(pd.read_csv(Path(file_path), chunksize=chunksize)):
        log(f"Dumping batch {idx} with size {chunksize}")
        handle_dataframe_chunk(
            dataframe=chunk,
            save_path=save_path,
            partition_columns=partition_columns,
            event_id=event_id,
            idx=idx,
            build_json_dataframe=build_json_dataframe,
            dataframe_key_column=dataframe_key_column,
        )


@task(
    checkpoint=False,
    max_retries=constants.TASK_MAX_RETRIES.value,
    retry_delay=timedelta(seconds=constants.TASK_RETRY_DELAY.value),
)
# pylint: disable=R0912,R0914,R0915
def download_url(  # pylint: disable=too-many-arguments
    url: str,
    fname: str,
    url_type: str = "direct",
    gsheets_sheet_order: int = 0,
    gsheets_sheet_name: str = None,
    gsheets_sheet_range: str = None,
) -> None:
    """
    Downloads a file from a URL and saves it to a local file.
    Try to do it without using lots of RAM.
    It is not optimized for Google Sheets downloads.

    Args:
        url: URL to download from.
        fname: Name of the file to save to.
        url_type: Type or URL that is being passed.
            `direct`-> common URL to download directly;
            `google_drive`-> Google Drive URL;
            `google_sheet`-> Google Sheet URL.
        gsheets_sheet_order: Worksheet index, in the case you want to select it by index. \
            Worksheet indexes start from zero.
        gsheets_sheet_name: Worksheet name, in the case you want to select it by name.
        gsheets_sheet_range: Range in selected worksheet to get data from. Defaults to entire \
            worksheet.

    Returns:
        None.
    """
    filepath = Path(fname)
    filepath.parent.mkdir(parents=True, exist_ok=True)
    if url_type == "google_sheet":
        url_prefix = "https://docs.google.com/spreadsheets/d/"
        if not url.startswith(url_prefix):
            raise ValueError(
                "URL must start with https://docs.google.com/spreadsheets/d/" f"Invalid URL: {url}"
            )
        log(">>>>> URL is a Google Sheets URL, downloading directly")
        credentials = get_credentials_from_env(
            scopes=[
                "https://www.googleapis.com/auth/spreadsheets",
                "https://www.googleapis.com/auth/drive",
            ]
        )
        gspread_client = gspread.authorize(credentials)
        sheet = gspread_client.open_by_url(url)
        if gsheets_sheet_name:
            worksheet = sheet.worksheet(gsheets_sheet_name)
        else:
            worksheet = sheet.get_worksheet(gsheets_sheet_order)
        if gsheets_sheet_range:  # if range is informed, get range from worksheet
            dataframe = pd.DataFrame(worksheet.batch_get((gsheets_sheet_range,))[0])
        else:
            dataframe = pd.DataFrame(worksheet.get_values())
        new_header = dataframe.iloc[0]  # grab the first row for the header
        dataframe = dataframe[1:]  # take the data less the header row
        dataframe.columns = new_header  # set the header row as the df header
        log(f">>>>> Dataframe shape: {dataframe.shape}")
        log(f">>>>> Dataframe columns: {dataframe.columns}")
        dataframe.columns = remove_columns_accents(dataframe)
        log(f">>>>> Dataframe columns after treatment: {dataframe.columns}")
        dataframe.to_csv(filepath, index=False)
    elif url_type == "direct":
        log(">>>>> URL is not a Google Drive URL, downloading directly")
        req = requests.get(url, stream=True)
        with open(fname, "wb") as file:
            for chunk in req.iter_content(chunk_size=1024):
                if chunk:
                    file.write(chunk)
                    file.flush()
    elif url_type == "google_drive":
        log(">>>>> URL is a Google Drive URL, downloading from Google Drive")
        # URL is in format
        # https://drive.google.com/file/d/<FILE_ID>/...
        # We want to extract the FILE_ID
        log(">>>>> Extracting FILE_ID from URL")
        url_prefix = "https://drive.google.com/file/d/"
        if not url.startswith(url_prefix):
            raise ValueError(
                "URL must start with https://drive.google.com/file/d/." f"Invalid URL: {url}"
            )
        file_id = url.removeprefix(url_prefix).split("/")[0]
        log(f">>>>> FILE_ID: {file_id}")
        creds = get_credentials_from_env(scopes=["https://www.googleapis.com/auth/drive"])
        try:
            service = build("drive", "v3", credentials=creds)
            request = service.files().get_media(fileId=file_id)  # pylint: disable=E1101
            fh = io.FileIO(fname, mode="wb")  # pylint: disable=C0103
            downloader = MediaIoBaseDownload(fh, request)
            done = False
            while done is False:
                status, done = downloader.next_chunk()
                log(f"Downloading file... {int(status.progress() * 100)}%.")
        except HttpError as error:
            log(f"HTTPError: {error}", "error")
            raise error
    else:
        raise ValueError("Invalid URL type. Please set values to `url_type` parameter")


@task(
    checkpoint=False,
    max_retries=constants.TASK_MAX_RETRIES.value,
    retry_delay=timedelta(seconds=constants.TASK_RETRY_DELAY.value),
)
# pylint: disable=R0913
def dump_files(
    file_path: str,
    partition_columns: List[str],
    save_path: str = ".",
    chunksize: int = 10**6,
    build_json_dataframe: bool = False,
    dataframe_key_column: str = None,
) -> None:
    """
    Dump files according to chunk size
    """
    event_id = datetime.now().strftime("%Y%m%d-%H%M%S")
    for idx, chunk in enumerate(pd.read_csv(Path(file_path), chunksize=chunksize)):
        log(f"Dumping batch {idx} with size {chunksize}")
        handle_dataframe_chunk(
            dataframe=chunk,
            save_path=save_path,
            partition_columns=partition_columns,
            event_id=event_id,
            idx=idx,
            build_json_dataframe=build_json_dataframe,
            dataframe_key_column=dataframe_key_column,
        )

def get_credentials_from_env(
    mode: str = "prod", scopes: List[str] = None
) -> service_account.Credentials:
    """
    Gets credentials from env vars
    """
    if mode not in ["prod", "staging"]:
        raise ValueError("Mode must be 'prod' or 'staging'")
    env: str = getenv(f"BASEDOSDADOS_CREDENTIALS_{mode.upper()}", "")
    if env == "":
        raise ValueError(f"BASEDOSDADOS_CREDENTIALS_{mode.upper()} env var not set!")
    info: dict = json.loads(base64.b64decode(env))
    cred: service_account.Credentials = (
        service_account.Credentials.from_service_account_info(info)
    )
    if scopes:
        cred = cred.with_scopes(scopes)
    return cred<|MERGE_RESOLUTION|>--- conflicted
+++ resolved
@@ -4,13 +4,9 @@
 General purpose tasks for dumping data from URLs.
 """
 
-<<<<<<< HEAD
+import io
 from datetime import datetime, timedelta
 import io, base64
-=======
-import io
-from datetime import datetime, timedelta
->>>>>>> b4974054
 from pathlib import Path
 from typing import List
 
@@ -20,31 +16,27 @@
 from googleapiclient.discovery import build
 from googleapiclient.errors import HttpError
 from googleapiclient.http import MediaIoBaseDownload
-from pipelines.constants import constants
-
-# FALTA ESSE
-from pipelines.utils.utils import get_credentials_from_env
+import gspread
+import pandas as pd
 from prefect import task
-<<<<<<< HEAD
 import requests
 from google.oauth2 import service_account
 from os import getenv
 import json
-=======
->>>>>>> b4974054
+
+from pipelines.constants import constants
+
+# FALTA ESSE
+from pipelines.utils.utils import get_credentials_from_env
+from prefect import task
 
 from prefeitura_rio.pipelines_utils.logging import log
 from prefeitura_rio.pipelines_utils.pandas import (
     handle_dataframe_chunk,
     remove_columns_accents,
-<<<<<<< HEAD
     handle_dataframe_chunk
 )
 from prefeitura_rio.pipelines_utils.logging import log
-=======
-)
-
->>>>>>> b4974054
 
 @task(
     checkpoint=False,
